
//===-- qlogo/datum.cpp - Datum class and subclasses implementation --*- C++ -*-===//
//
// Copyright 2017-2024 Jason Sikes
//
// Redistribution and use in source and binary forms, with or without
// modification, are permitted under the conditions specified in the
// license found in the LICENSE file in the project root.
//
//===----------------------------------------------------------------------===//
///
/// \file
/// This file contains the implementation of the Datum class, which is the superclass
/// of Word, List, and Array.
///
//===----------------------------------------------------------------------===//

#include "datum.h"
#include <QObject>
#include <qdebug.h>
#include <unistd.h>
#include "sharedconstants.h"

/// @brief The number of Datum objects in use.
int countOfNodes = 0;
/// @brief The maximum number of Datum objects that have ever been in use.
int maxCountOfNodes = 0;

/// @brief Get the number of Datum objects in use and the maximum number of Datum objects
/// that have ever been in use.
/// @return A List of two Words, the first contains the number of Datum objects in use and the
/// second contains the maximum number of Datum objects that have ever been in use.
DatumPtr nodes()
{
    ListBuilder lb;
    lb.append(DatumPtr(countOfNodes));
    lb.append(DatumPtr(maxCountOfNodes));

    maxCountOfNodes = countOfNodes;

    return lb.finishedList();
}

Datum::Datum() : retainCount(0)
{
    ++countOfNodes;
    if (countOfNodes > maxCountOfNodes)
        maxCountOfNodes = countOfNodes;
    if (Config::get().showCON)
        qDebug() <<this << " con++: " << countOfNodes;
}

Datum *Datum::getInstance()
{
    static Datum singleton;
    return &singleton;
}

Datum::~Datum()
{
    --countOfNodes;
    if (Config::get().showCON)
        qDebug() <<this << " --con: " << countOfNodes;
}

QString Datum::printValue(bool, int, int)
{
    return QObject::tr("nothing");
}

QString Datum::showValue(bool, int, int)
{
    return printValue();
}

<<<<<<< HEAD
// Values to represent no data (nullptr)
// notADatum must be initialized before nothing (order is guaranteed within same translation unit)
Datum notADatum;
DatumPtr nothing(&notADatum);
DatumPtr emptyList(EmptyList::instance());
=======
// Value to represent nothing (similar to nullptr)
DatumPtr nothing(Datum::getInstance());
>>>>>>> 62d69a5e
<|MERGE_RESOLUTION|>--- conflicted
+++ resolved
@@ -73,13 +73,5 @@
     return printValue();
 }
 
-<<<<<<< HEAD
-// Values to represent no data (nullptr)
-// notADatum must be initialized before nothing (order is guaranteed within same translation unit)
-Datum notADatum;
-DatumPtr nothing(&notADatum);
-DatumPtr emptyList(EmptyList::instance());
-=======
 // Value to represent nothing (similar to nullptr)
-DatumPtr nothing(Datum::getInstance());
->>>>>>> 62d69a5e
+DatumPtr nothing(Datum::getInstance());